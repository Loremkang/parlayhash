set(SOURCES test_map.cpp)

function(add_benchmark NAME DIRECTORY LINKS OPTIONS DEFS)
  add_executable(${NAME} ${SOURCES})
  target_link_libraries(${NAME} PRIVATE parlay ${LINKS})
  target_compile_options(${NAME} PRIVATE ${OPTIONS})
  target_compile_definitions(${NAME} PRIVATE ${DEFS})
  target_include_directories(${NAME} PRIVATE ${PARLAYHASH_SOURCE_DIR}/${DIRECTORY}/${NAME})
endfunction()

add_benchmark(hash_nogrow include "" "" "UPSERT")
add_benchmark(hash_grow include "" "" "UPSERT")
# add_benchmark(parlay_hash_ba include "" "" "")
add_benchmark(hash_opt include "" "" "")
add_benchmark(hash_list include "" "" "UPSERT")
add_benchmark(hash_list_seqlock include "" "" "")
add_benchmark(hls include "" "" "")

add_benchmark(old_parlay_hash other "" "" "")
add_benchmark(parlay_hash other "" "" "")
add_benchmark(std_hash other "" "" "")
add_benchmark(std_sharded other "" "" "")
add_benchmark(libcuckoo other "" "" "")
<<<<<<< HEAD
#add_benchmark(growt other "" "-mcx16" "")
=======
add_benchmark(growt other "" "-mcx16" "")
add_benchmark(seq_hash other "" "" "")
>>>>>>> 7abf145d
add_benchmark(parallel_hashmap other "" "" "")
add_benchmark(seq_hash other "" "" "")

find_package(GTest)
find_package(absl)
#add_subdirectory(abseil-cpp)
if (absl_FOUND)
  add_benchmark(abseil other absl::flat_hash_map "" "")
  add_benchmark(abseil_sharded other absl::flat_hash_map "" "")
endif()

find_package(folly)
if (folly_FOUND)
  add_benchmark(folly_hash other "folly;glog;dl;pthread;double-conversion;fmt;gflags;unwind" "" "")
  add_benchmark(folly_sharded other "folly;glog;dl;pthread;double-conversion;fmt;gflags;unwind" "" "")
  add_benchmark(folly_F14 other "folly;glog;dl;pthread;double-conversion;fmt;gflags;unwind" "" "")
endif()

find_package(TBB)
IF (TBB_FOUND)
  add_benchmark(tbb_hash other TBB::tbb "" "")
endif()

set(BOOST_DIR ${PARLAYHASH_SOURCE_DIR}/build/benchmarks/boost_1_83_0)

# We have to manually specify Boost's location since we are using the latest
# cutting-edge Boost version, and FindBoost.cmake can not find Boost.Unordered
if (BOOST_DIR)
  add_benchmark(boost_hash other "" "" "")
  target_include_directories(boost_hash PRIVATE ${BOOST_DIR})
endif()

set(BENCH_FILES "runtests.py" "run_graphs" "runall")

function(copy_bench_file NAME)
  file(COPY ${CMAKE_CURRENT_SOURCE_DIR}/${NAME}
    DESTINATION ${CMAKE_CURRENT_BINARY_DIR})
endfunction()

foreach(file ${BENCH_FILES})
  copy_bench_file(${file})
endforeach()
<|MERGE_RESOLUTION|>--- conflicted
+++ resolved
@@ -21,12 +21,7 @@
 add_benchmark(std_hash other "" "" "")
 add_benchmark(std_sharded other "" "" "")
 add_benchmark(libcuckoo other "" "" "")
-<<<<<<< HEAD
 #add_benchmark(growt other "" "-mcx16" "")
-=======
-add_benchmark(growt other "" "-mcx16" "")
-add_benchmark(seq_hash other "" "" "")
->>>>>>> 7abf145d
 add_benchmark(parallel_hashmap other "" "" "")
 add_benchmark(seq_hash other "" "" "")
 
