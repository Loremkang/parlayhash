# ParlayHash :

A Header-Only Concurrent Hash Map.  It is growable and is designed to
scale well to hundreds of threads and work reasonably well under high
contention.

The simplest way to use the library is to copy the [include](include) directory into your code directory
and then include the following in your code:

```
#include "include/parlay_hash/unordered_map.h"
```

Here are some comparisons of timings and memory usage to the
most widely used open-source concurrent hash tables.  These numbers are
averages (geometric means) over a variety of work loads.  The workloads and details on
experiments are described below.

| Hash Map | Memory | 1 thread | 16 threads | 128 threads | 128 insert | 
| - | - | - | - | - | - |
| - | bytes/elt | Mops/sec | Mops/sec | Mops/sec | Mops/sec |
| [parlay_hash](./README.md) | [24.3](timings/parlay_hash_128) | [19.0](timings/parlay_hash_1) | [214](timings/parlay_hash_16) | [1139](timings/parlay_hash_128) | [302](timings/parlay_hash_128) |
| [tbb_hash](https://spec.oneapi.io/versions/latest/elements/oneTBB/source/containers/concurrent_unordered_map_cls.html) | --- | [11.8](timings/tbb_hash_1) | [71](timings/tbb_hash_16) | [55](timings/tbb_hash_128) | [27](timings/tbb_hash_128) |
| [libcuckoo](https://github.com/efficient/libcuckoo) | [43.6](timings/libcuckoo_128) | [13.0](timings/libcuckoo_1) | [58](timings/libcuckoo_16) | [30](timings/libcuckoo_128) | [274](timings/libcuckoo_128) |
| [folly_hash](https://github.com/facebook/folly/blob/main/folly/concurrency/ConcurrentHashMap.h) | [91.8](timings/folly_hash_128) | [10.5](timings/folly_hash_1) | [107](timings/folly_hash_16) | [167](timings/folly_hash_128) | [208](timings/folly_hash_128) |
| [boost_hash](https://www.boost.org/doc/libs/1_83_0/libs/unordered/doc/html/unordered.html#concurrent) | [37.9](timings/boost_hash_128) | [21.5](timings/boost_hash_1) | [115](timings/boost_hash_16) | [60](timings/boost_hash_128) | [25](timings/boost_hash_128) |
| [parallel_hashmap](https://github.com/greg7mdp/parallel-hashmap) | [36.0](timings/parallel_hashmap_128) | [18.3](timings/parallel_hashmap_1) | [85](timings/parallel_hashmap_16) | [113](timings/parallel_hashmap_128) | [137](timings/parallel_hashmap_128) |
| [folly_sharded](other/folly_sharded/unordered_map.h) | [34.5](timings/folly_sharded_128) | [17.3](timings/folly_sharded_1) | [84](timings/folly_sharded_16) | [115](timings/folly_sharded_128) | [289](timings/folly_sharded_128) |
| [seq_hash](https://github.com/Thermadiag/seq/blob/main/docs/concurrent_map.md) | [34.3](timings/seq_hash_128) | [19.6](timings/seq_hash_1) | [125](timings/seq_hash_16) | [110](timings/seq_hash_128) | [269](timings/seq_hash_128) |
| [abseil (sequential)](https://abseil.io/docs/cpp/guides/container) | [36.0](timings/abseil_1) | [32.6](timings/abseil_1) | --- | --- | --- |
| [std_hash (sequential)](https://en.cppreference.com/w/cpp/container/unordered_map) | [44.7](timings/std_hash_1) | [13.0](timings/std_hash_1) | --- | --- | --- | 

All performance numbers are in millions of operations per second
(Mops/sec or mops).  All experiments were run on AWS EC2 c6i
instances, which are Intel Xeon Ice Lake processors (more details
below).
The `threads` columns are for a mix of insert/delete/find operations on different numbers of threads.
The `insert`  column is for inserting 10M unique keys on 128 
threads with the table initialized to the correct final size.
The `memory` column is the memory usage per entry (in bytes) of the hash table

Details across the workloads can be found by clicking on the numbers.
At 128 threads `parlay_hash` is faster across all workloads compared
to all other hash tables listed.  Most of the others are particularly
bad under high contention.  The exception is `folly_hash`, which does
reasonably well under contention, but istead is bad under update heavy
workloads.  It also uses a lot of memory.

## Interface

The library supports the following interface for any copyable key type `K` and value type `V`.

- `parlay::parlay_unordered_map<K,V,Hash=std::hash<K>,Equal=std::equal_to<K>>(long n, bool cleanup=false)` :
constructor for map of initial size n.  If `cleanup` is set, all memory pools and scheduler threads will
be cleaned up on destruction, otherwise they can be shared among hash maps.

- `Find(const K&) -> std::optional<V>` : If the key is in the map, returns the value associated
  with it, otherwise returns std::nullopt.

- `Find(const K&, (const V&) -> T) -> std::optional<T>` : Same as
  `Find(k)` but, if found, applies the function to the value and returns the result.
  Can be useful if `V` is large and only a summary is needed.

- `Insert(const K&, const V&) -> std::optional<V>` : If the key is in
the map, returns the value without doing an update, otherwise inserts the key with the
given value and returns std::nullopt.

- `Insert(const K&, const V&, (const V&) -> T) -> std::optional<T>` : Same as `Insert(k,v)` but, if
already in the table, applies the function to value and returns the result.

- `Remove(const K&) -> std::optional<V>` : If the key is in the map, removes the
  key-value and returns the value, otherwise it returns std::nullopt.

- `Remove(const K&, (const V&) -> T) -> std::optional<T>` : Same as `Remove(k)` but, if removed,
applies the function to the removed value and returns the result.

- `Upsert(const K&, const V&) -> std::optional<V>` : If the key is in the map, updates
the value with given value and returns the old value, otherwise inserts the key value pair
and returns std::nullopt.

- `Upsert(const K&, (const std::optional<V>&) -> V)) -> std::optional<V>` : If the
key is in the map with an associated value v then it applies the function (second argument)
to `std::optional<V>(v)`, replaces the current value for the key with the
returned value, and returns the old value.  Otherwise it applies the
function to std::nullopt and inserts the key into the map with the
returned value, and returns std::nullopt.   For example: `Upsert(k, [&] (auto v) {return (v.has_value()) ? *v + 1 : 1;})` will atomically increment the value by 1 if there, or set the value to 1 if not.

- `size() -> long` : Returns the number of elements in the map.
Runs in **parallel** and does work proportional to the
number of elements in the hash map.   Safe to run with other operations, but is
not linearizable with updates.  However it always
includes any elements that are in there from its invocation until its
response, and never includes an element that is removed before its
invocation or is inserted after its response.  This means, for
example, that if there are no concurrent updates, it returns the
correct size.  

- `entries() -> parlay::sequence<std::pair<K,V>>` : Returns a
[parlay](https://github.com/cmuparlay/parlaylib) sequence
containing all the entries of the map as key-value pairs.  Runs in
**parallel** and takes work proportional to the number of elements in
the hash map.  Safe to run with other operations, but is not
linearizable with updates.  Its concurrency semantics are the same as
for `size`.

- `for_each(std::pair<K,V> -> void) -> void` :
Applies the given function to each element in the map.  Has the same weakly linearizable properties as
size.

- `clear() -> void` : Clears all entries of the map.   It does not resize.

The type for keys (K) and values (V) must be copyable, and might be
copied by the hash map even when not being updated (e.g. when
another key in the same bucket is being updated).

A simple example can be found in [examples/example.cpp](examples/example.cpp)

The library supports growable hash maps, although if the proper size
is given on construction, no growing will be needed.  The number of
buckets increase by a constant factor when any bucket gets too large.
The copying is done incrementally by each update.

There is also a `parlay::parlay_unordered_set` that supports sets of keys.  It has a similar
interface.

## Benchmarks

Benchmarks for comparing performance to other hash maps can be found
in `benchmarks`.  With `cmake` the following can be used to compile and run
the benchmarks:

    git clone https://github.com/cmuparlay/parlayhash.git
    cd parlayhash
    mkdir build
    cd build
    cmake ..
    make -j
    cd benchmarks
    ./parlay_hash           // run the benchmark for our map
    ...

In addition to our hash map, the repository includes the following open source hash maps:
- ./tbb_hash            ([tbb concurrent hash map](https://spec.oneapi.io/versions/latest/elements/oneTBB/source/containers/concurrent_unordered_map_cls.html))
- ./libcuckoo           ([libcuckoo's cuckooohash_map](https://github.com/efficient/libcuckoo))
- ./folly_hash          ([folly's ConcurrentHashMap](https://github.com/facebook/folly/blob/main/folly/concurrency/ConcurrentHashMap.h))
- ./boost_hash          ([boost's concurrent_flat_map](https://www.boost.org/doc/libs/1_83_0/libs/unordered/doc/html/unordered.html#concurrent))
- ./parallel_hashmap    ([parallel hashmap](https://github.com/greg7mdp/parallel-hashmap)) **
- ./seq_hash    ([seq's concurrent hashmap](https://github.com/Thermadiag/seq/blob/main/docs/concurrent_map.md)) **
- ./folly_sharded       (our own sharded version using folly's efficient [non-concurrent F14map](https://github.com/facebook/folly/blob/main/folly/container/F14Map.h)) **
- ./std_sharded         (our own sharded version of std::unordered_map) **

<!--- 
- ./growt               ([growt's concurrent hash map](https://github.com/TooBiased/growt))
--->

For some of these you need to have the relevant library installed
(e.g., boost, folly, abseil, tbb).  All of them support arbitrary
copyable key and value types when supplied hash and equality functions
for the keys.

The tables marked with ** are "semi" growable.  In particular they are all
sharded and to perform well one needs to select the right number of
shards, which depends on the expected size and number of threads.  For
the experiments given below we selected 2^14 shards unless the library
limited the number of shards to a smaller number, in which case we
picked the largest number.  We note this would be very wasteful for
small tables, requiring hundreds of thousands of bytes even for a
table with a single entry.

Adding another hash table simply requires adding a stub file `other/<myhash>/unordered_map.h`
(e.g., see [other/boost/hash/unordered_map.h](other/boost/hash/unordered_map.h))
and adding a line of the form:

    add_benchmark(<myhash> other <link_libraries> <compiler_options> <compiler_definitions>)

to [CMakeFile.txt](benchmarks/CMakeFiles.txt).

The benchmarks will run by default on the number of hardware threads
you have on your machine.

## Workloads

The experiments run a variety of workloads and report a geometric mean across the workloads.
The default workloads are the following:

- Table of long keys and long values : will run over two data sizes
(10K and 10M), three update percents (0%, 10% and 50%), and two
distributions (uniform and zipfian=.99).  This is a total of 12
workloads since all combinations are tried.  The updates are 50%
insertions (without replacement if already there) and 50% removes, the
rest of the operations are finds.  For example, the 50% update
workload will have 25% insertions, 25% removes, and 50% finds.
We note that zipfian .99 is what is suggested by the YCSB [Yahoo Cloud
Serving Benchmark](https://research.yahoo.com/news/yahoo-cloud-serving-benchmark) as a good model for the skew of real-world
data used in key value stores.

- Set of ints: will run over over 2 sizes (10K and 10M) with update
percent set 10% and zipfian set to zero.  This is to test how it does
and small entries.

- Table of strings for keys, and 4-tuples of longs for values.  The
keys are selected from a trigram distribution, so they have skew that
is meant to represents the skew of word probabilities in the English
Language.  The experiment runs over a single map size (about 1.2
Million entries) and three updated percents (0%, 10% and 50%).

In addition to reporting the performance in operations per second, it
reports the performance to fill the initial table using inserts.
It reports the geometric mean for the largest experiment across the
three types (i.e 10M for long-long and int, and 1.2M for strings).

Finally it reports the geometric mean of the number of bytes used per
element for the hash tables that use each of the three types
(long-long, int, string-4xlong).  This is total memory as measured by
jemalloc (i.e. difference in allocated memory from before the table is
created until after it is created and all n elements are inserted).
Note the perfect number (i.e. no wasted memory) would be
(16*4*56)^(1/3) = 15.3 (long-long = 16 bytes, int = 4 bytes
string-4xlong = 24 + 4*8 = 56 bytes).  Hence, for example, 30 would
indicate approximately a factor of 2x overhead.

## Timings

The timings reported in the table are for an AWS EC2 c6i.large for one
thread, an AWS EC2 c6i.4xlarge for 16 threads, and a c6i.32xlarge for
128 threads.  These all use Intel Xeon Ice Lake chips, and are 2 way
hyperthreaded (e.g. the c6i.32xlarge has 64 cores, corresponding to 128
hyperthreads).  All timings are on the Ubuntu (linux) OS.  The
c6i.32xlarge has two nodes so we use "numactl -i all" to distribute
the memory across the two nodes for all experiments.  This slightly
improves average performance, but more importantly makes the
performance more stable.  We also set hugepages to "always", which
reduces the number of TLB (translation lookaside buffer) misses for
both ours and all the other hash tables.  In particular on Ubuntu we
use: `echo always > /sys/kernel/mm/transparent_hugepage/enabled`.
This needs to be done in privileged mode (i.e., using `sudo`).  It
improves performance on average by about ten percent on most of the
hash maps.

## Options

Options include:

    -n <size>  : just this size
    -u <update percent>   : just this percent
    -z <zipfian parameter>  : just this zipfian parameter
    -grow : starts map at size 1 instead of size n
    -verbose : prints out some extra information
    -t <time in seconds>  : length of each trial, default = 1
    -r <num rounds>  : number of rounds for each size/update-percent/zipfian, default = 2
    -p <num threads> 

<<<<<<< HEAD
=======
## Timings

Here are some timings on a AWS EC2 c6i.metal instance.  This machine
has two Intel Xeon Ice Lake chips with 32 cores each.  Each core is
2-way hyperthreaded, for a total of 128 threads.  Each number reports
the geometric mean of mops over the eight workloads mentioned above
(two sizes x two update rates x two distributions).  For our hash map,
we show both the times for the locked (lock) and lock free (lf)
versions.  Times were taken for code available November 2023.

Columns 2 through 4 correspond to 1 thread, 16 threads (8 cores) and
128 threads (64 cores) when the hash map is initialized to the correct
size.  The fifth column is for inserting 10M unique keys on 128
threads with the table initialized to the correct final size.  The
sixth column is for inserting 10M unique keys on 128 threads with the
table initialized to size 1 (i.e., it includes the time for growing
the hash map multiple times).

| Hash Map | 1 thread | 16 threads | 128 threads | 128 insert | 128 grow |
| - | - | - | - | - | - |
| parlay_hash lf | 17.7 | 168 | 651 | 301 | 112 |
| parlay_hash lock | 17.0 | 159 | 692 | 269 | 99 |
| tbb_hash | 11.1 | 62 | 64 | 23 | 23 |
| libcuckoo | 11.6 | 51 | 33 | 293 | 6.3 |
| folly_hash | 10.6 | 82 | failed | 139 | 41 |
| boost_hash | 24.7 | 84 | 57 | 31 | 14 | 
| parallel_hashmap | 22 | 81 | 110 | 199 | --- |
| seq_hash | 24.4 | 114 | 104 | 248 | --- |
| folly_sharded | 17.7 | 79 | 115 | 380 | --- |
| abseil (sequential) | 40.1 | --- | --- | --- | --- |
| folly_F14 (sequential) | 28.5 | --- | --- | --- | --- |
| std (sequential) | 13.2 | --- | --- | --- | --- |

<!--- | growt | 7.8 | 45 | 171 | 61 | 61 | --->

We do not include growing numbers for the semi growable hash tables.

The folly ConcurrentHashMap failed on 128 threads (for version
f53ec94, Nov 1, 2023).  We [reported the bug](https://github.com/facebook/folly/issues/2097) and the developers replied
that it is due to a bug in their hazard-pointer implementation (a
16-bit counter is overflowing).

Many of the hash maps do badly on many threads under high contention.
For example, here are the full results for `libcuckoo` on 128 threads:

```
./libcuckoo,5%update,n=100000,p=128,z=0,grow=0,insert_mops=181,mops=536
./libcuckoo,5%update,n=10000000,p=128,z=0,grow=0,insert_mops=298,mops=385
./libcuckoo,50%update,n=100000,p=128,z=0,grow=0,insert_mops=188,mops=448
./libcuckoo,50%update,n=10000000,p=128,z=0,grow=0,insert_mops=296,mops=342
./libcuckoo,5%update,n=100000,p=128,z=0.99,grow=0,insert_mops=187,mops=2
./libcuckoo,5%update,n=10000000,p=128,z=0.99,grow=0,insert_mops=297,mops=2
./libcuckoo,50%update,n=100000,p=128,z=0.99,grow=0,insert_mops=185,mops=1
./libcuckoo,50%update,n=10000000,p=128,z=0.99,grow=0,insert_mops=296,mops=3
benchmark geometric mean of mops = 33.0592
initial insert geometric mean of mops = 234.931
```

The last four workloads are for z=.99 (zipfian parameter .99), and it does abysmally on these.  In comparison here is the full
result for `parlay_hash`:

```
./parlay_hash,5%update,n=100000,p=128,z=0,grow=0,insert_mops=83,mops=2024            
./parlay_hash,5%update,n=10000000,p=128,z=0,grow=0,insert_mops=226,mops=659          
./parlay_hash,50%update,n=100000,p=128,z=0,grow=0,insert_mops=123,mops=698           
./parlay_hash,50%update,n=10000000,p=128,z=0,grow=0,insert_mops=318,mops=470         
./parlay_hash,5%update,n=100000,p=128,z=0.99,grow=0,insert_mops=105,mops=1056        
./parlay_hash,5%update,n=10000000,p=128,z=0.99,grow=0,insert_mops=318,mops=969       
./parlay_hash,50%update,n=100000,p=128,z=0.99,grow=0,insert_mops=168,mops=216        
./parlay_hash,50%update,n=10000000,p=128,z=0.99,grow=0,insert_mops=317,mops=333      
benchmark geometric mean of mops = 651.735                                           
initial insert geometric mean of mops = 184.35
```

We note that zipfian .99 is what is suggested by the YCSB [Yahoo Cloud
Serving Benchmark](https://research.yahoo.com/news/yahoo-cloud-serving-benchmark) as a good model for the skew of real-world
data used in key value stores.


>>>>>>> 7abf145d
## Code Dependencies

Our hash map uses [parlaylib](https://github.com/cmuparlay/parlaylib)

for parallelism.  In particular the array of buckets is initialized in
parallel, and the `size` and `entries` functions run in parallel.  The
parlaylib files are included in the repository so it need not be
installed.
Note that parlaylib will start up threads as needed to run certain operations in parallel.   Once no longer needed, these will go to sleep but will still be around.

The file [include/parlay_hash/unordered_map.h](include/parylay_hash/unordered_map.h) is mostly self contained.
The only non C++ standard library files that it uses are the following:
- [include/utils/epoch.h](include/utils/epoch.h), which is an implementation of epoch-based safe memory reclamation.   It supports the functions `New<T>(...args)` and `Retire(T* ptr)`, which correspond to `new` and `delete`.   The retire, however, delays destruction until it is safe to do so (i.e., when no operation that was running at the time of the retire is still running).
- [include/utils/lock.h](include/utils/lock.h), which is a simple implementation of shared locks.  It is only used if you use the lock-based version of the parlay_hash.  The implementation has an array with a fixed number of locks (currently 65K), and a location is hashed to one of the locks in the array.   Each lock is a simple spin lock.    This file has no dependencies beyond the C++ standard library.
- Files from the [include/parlaylib](include/parlaylib) library.

The other implementations (e.g. tbb, folly, ...) require the relevant libraries, but do not require `parlaylib` themselves.   However, our benchmarking harness uses `parlaylib` to run the benchmarks for all implementations.

## Code Organization

The directory is organized as follows

```
include - all our hash map code and all dependencies
other - all the other implementations
benchmark - the code for running benchmarks both on our code and other code
examples - a couple of simple examples
timings - some timing results
```

## Acknowledgments

We would like to thank Google for their support in developing this code.<|MERGE_RESOLUTION|>--- conflicted
+++ resolved
@@ -250,88 +250,6 @@
     -r <num rounds>  : number of rounds for each size/update-percent/zipfian, default = 2
     -p <num threads> 
 
-<<<<<<< HEAD
-=======
-## Timings
-
-Here are some timings on a AWS EC2 c6i.metal instance.  This machine
-has two Intel Xeon Ice Lake chips with 32 cores each.  Each core is
-2-way hyperthreaded, for a total of 128 threads.  Each number reports
-the geometric mean of mops over the eight workloads mentioned above
-(two sizes x two update rates x two distributions).  For our hash map,
-we show both the times for the locked (lock) and lock free (lf)
-versions.  Times were taken for code available November 2023.
-
-Columns 2 through 4 correspond to 1 thread, 16 threads (8 cores) and
-128 threads (64 cores) when the hash map is initialized to the correct
-size.  The fifth column is for inserting 10M unique keys on 128
-threads with the table initialized to the correct final size.  The
-sixth column is for inserting 10M unique keys on 128 threads with the
-table initialized to size 1 (i.e., it includes the time for growing
-the hash map multiple times).
-
-| Hash Map | 1 thread | 16 threads | 128 threads | 128 insert | 128 grow |
-| - | - | - | - | - | - |
-| parlay_hash lf | 17.7 | 168 | 651 | 301 | 112 |
-| parlay_hash lock | 17.0 | 159 | 692 | 269 | 99 |
-| tbb_hash | 11.1 | 62 | 64 | 23 | 23 |
-| libcuckoo | 11.6 | 51 | 33 | 293 | 6.3 |
-| folly_hash | 10.6 | 82 | failed | 139 | 41 |
-| boost_hash | 24.7 | 84 | 57 | 31 | 14 | 
-| parallel_hashmap | 22 | 81 | 110 | 199 | --- |
-| seq_hash | 24.4 | 114 | 104 | 248 | --- |
-| folly_sharded | 17.7 | 79 | 115 | 380 | --- |
-| abseil (sequential) | 40.1 | --- | --- | --- | --- |
-| folly_F14 (sequential) | 28.5 | --- | --- | --- | --- |
-| std (sequential) | 13.2 | --- | --- | --- | --- |
-
-<!--- | growt | 7.8 | 45 | 171 | 61 | 61 | --->
-
-We do not include growing numbers for the semi growable hash tables.
-
-The folly ConcurrentHashMap failed on 128 threads (for version
-f53ec94, Nov 1, 2023).  We [reported the bug](https://github.com/facebook/folly/issues/2097) and the developers replied
-that it is due to a bug in their hazard-pointer implementation (a
-16-bit counter is overflowing).
-
-Many of the hash maps do badly on many threads under high contention.
-For example, here are the full results for `libcuckoo` on 128 threads:
-
-```
-./libcuckoo,5%update,n=100000,p=128,z=0,grow=0,insert_mops=181,mops=536
-./libcuckoo,5%update,n=10000000,p=128,z=0,grow=0,insert_mops=298,mops=385
-./libcuckoo,50%update,n=100000,p=128,z=0,grow=0,insert_mops=188,mops=448
-./libcuckoo,50%update,n=10000000,p=128,z=0,grow=0,insert_mops=296,mops=342
-./libcuckoo,5%update,n=100000,p=128,z=0.99,grow=0,insert_mops=187,mops=2
-./libcuckoo,5%update,n=10000000,p=128,z=0.99,grow=0,insert_mops=297,mops=2
-./libcuckoo,50%update,n=100000,p=128,z=0.99,grow=0,insert_mops=185,mops=1
-./libcuckoo,50%update,n=10000000,p=128,z=0.99,grow=0,insert_mops=296,mops=3
-benchmark geometric mean of mops = 33.0592
-initial insert geometric mean of mops = 234.931
-```
-
-The last four workloads are for z=.99 (zipfian parameter .99), and it does abysmally on these.  In comparison here is the full
-result for `parlay_hash`:
-
-```
-./parlay_hash,5%update,n=100000,p=128,z=0,grow=0,insert_mops=83,mops=2024            
-./parlay_hash,5%update,n=10000000,p=128,z=0,grow=0,insert_mops=226,mops=659          
-./parlay_hash,50%update,n=100000,p=128,z=0,grow=0,insert_mops=123,mops=698           
-./parlay_hash,50%update,n=10000000,p=128,z=0,grow=0,insert_mops=318,mops=470         
-./parlay_hash,5%update,n=100000,p=128,z=0.99,grow=0,insert_mops=105,mops=1056        
-./parlay_hash,5%update,n=10000000,p=128,z=0.99,grow=0,insert_mops=318,mops=969       
-./parlay_hash,50%update,n=100000,p=128,z=0.99,grow=0,insert_mops=168,mops=216        
-./parlay_hash,50%update,n=10000000,p=128,z=0.99,grow=0,insert_mops=317,mops=333      
-benchmark geometric mean of mops = 651.735                                           
-initial insert geometric mean of mops = 184.35
-```
-
-We note that zipfian .99 is what is suggested by the YCSB [Yahoo Cloud
-Serving Benchmark](https://research.yahoo.com/news/yahoo-cloud-serving-benchmark) as a good model for the skew of real-world
-data used in key value stores.
-
-
->>>>>>> 7abf145d
 ## Code Dependencies
 
 Our hash map uses [parlaylib](https://github.com/cmuparlay/parlaylib)
